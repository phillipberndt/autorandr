#!/bin/sh
#
# Automatically select a display configuration based on connected devices
#
# Stefan Tomanek <stefan.tomanek@wertarbyte.de>
#
# How to use:
#
# Save your current display configuration and setup with:
#  $ autorandr --save mobile
#
# Connect an additional display, configure your setup and save it:
#  $ autorandr --save docked
#
# Now autorandr can detect which hardware setup is active:
#  $ autorandr
#    mobile
#    docked (detected)
#
# To automatically reload your setup, just append --change to the command line
#
# To manually load a profile, you can use the --load <profile> option.
#
# autorandr tries to avoid reloading an identical configuration. To force the
# (re)configuration, apply --force.
#
# To prevent a profile from being loaded, place a script call "block" in its
# directory. The script is evaluated before the screen setup is inspected, and
# in case of it returning a value of 0 the profile is skipped. This can be used
# to query the status of a docking station you are about to leave.
#
# If no suitable profile can be identified, the current configuration is kept.
# To change this behaviour and switch to a fallback configuration, specify
# --default <profile>
#
# Another script called "postswitch "can be placed in the directory
# ~/.autorandr as well as in all profile directories: The scripts are executed
# after a mode switch has taken place and can notify window managers or other
# applications about it.
#
#
# While the script uses xrandr by default, calling it by the name "autodisper"
# or "auto-disper" forces it to use the "disper" utility, which is useful for
# controlling nvidia chipsets. The formats for fingerprinting the current setup
# and saving/loading the current configuration are adjusted accordingly.

XRANDR=/usr/bin/xrandr
DISPER=/usr/bin/disper
XDPYINFO=/usr/bin/xdpyinfo
PROFILES=~/.autorandr/
CONFIG=~/.autorandr.conf

CHANGE_PROFILE=0
FORCE_LOAD=0
DEFAULT_PROFILE=""
SAVE_PROFILE=""

FP_METHODS="setup_fp_sysfs_edid setup_fp_xrandr_edid"
CURRENT_CFG_METHOD="current_cfg_xrandr"
LOAD_METHOD="load_cfg_xrandr"

SCRIPTNAME="$(basename $0)"
# when called as autodisper/auto-disper, we assume different defaults
if [ "$SCRIPTNAME" = "auto-disper" ] || [ "$SCRIPTNAME" = "autodisper" ]; then
	echo "Assuming disper defaults..." >&2
	FP_METHODS="setup_fp_disper"
	CURRENT_CFG_METHOD="current_cfg_disper"
	LOAD_METHOD="load_cfg_disper"
fi

if [ -f $CONFIG ]; then
	echo "Loading configuration from '$CONFIG'" >&2
	. $CONFIG
fi

setup_fp_xrandr_edid() {
	$XRANDR -q --verbose | awk '
	/^[^ ]+ (dis)?connected / { DEV=$1; }
	$1 ~ /^[a-f0-9]+$/ { ID[DEV] = ID[DEV] $1 }
	END { for (X in ID) { print X " " ID[X]; } }'
}

setup_fp_sysfs_edid() {
	# xrandr triggers the reloading of EDID data
	$XRANDR -q > /dev/null
	# hash the EDIDs of all _connected_ devices
	for P in /sys/class/drm/card*-*/; do
		# nothing found
		[ ! -d "$P" ] && continue
		if grep -q "^connected$" < "${P}status"; then
			echo -n "$(basename "$P") "
			md5sum ${P}edid | awk '{print $1}'
		fi
	done
}

setup_fp_disper() {
	$DISPER -l | grep '^display '
}

setup_fp() {
	local FP="";
	for M in $FP_METHODS; do
		FP="$($M)"
		if [ -n "$FP" ]; then
			break
		fi
	done
	if [ -z "$FP" ]; then
		echo "Unable to fingerprint display configuration" >&2
		return
	fi
	echo "$FP"
}

current_cfg_xrandr() {
	local PRIMARY_SETUP="";
	if [ -x "$XDPYINFO" ]; then
		PRIMARY_SETUP="$($XDPYINFO -ext XINERAMA | awk '/^  head #0:/ {printf $3 $5}')"
	fi
	$XRANDR -q | awk -v primary_setup="${PRIMARY_SETUP}" '
	# display is connected and has a mode
	/^[^ ]+ connected [^(]/ {
		print "output "$1;
<<<<<<< HEAD
		if ($3 == "primary") {
			print $3
			split($4, A, "+")
			$4=$5
		}
		else {
			split($3, A, "+");
			if (A[1] A[2] "," A[3] == primary_setup)
				print "primary";
=======
		if (($4 == "left") || ($4 == "right")) {
			split(A[1], B, "x");
			A[1] = B[2]"x"B[1];
			print "rotate "$4;
>>>>>>> 8dbcc7f2
		}
		print "mode "A[1];
		print "pos "A[2]"x"A[3];
		if ($4 !~ /^\(/) {
			print "rotate "$4;
		}
		next;
	}
	# disconnected or disabled displays
	/^[^ ]+ (dis)?connected / ||
	/^[^ ]+ unknown connection / {
		print "output "$1;
		print "off";
		next;
	}'
}

current_cfg_disper() {
	$DISPER -p
}

current_cfg() {
	$CURRENT_CFG_METHOD;
}

blocked() {
	local PROFILE="$1"
	[ ! -x "$PROFILES/$PROFILE/block" ] && return 1

	"$PROFILES/$PROFILE/block" "$PROFILE"
}

config_equal() {
	local PROFILE="$1"
	if [ "$(cat "$PROFILES/$PROFILE/config")" = "$(current_cfg)" ]; then
		echo "Config already loaded"
		return 0
	else
		return 1
	fi
}

load_cfg_xrandr() {
	# sed 1: Prefix arguments with "--"
	# sed 2: Merge arguments into one line per output
	# sed 3: Merge into two lines, all --off outputs in the first one
	sed 's/^/--/' "$1" | sed -e '
		:START
		/\n--output/{P;D}
		s/\n/ /
		N;bSTART' | sed -e '
			### First line
			/ --off/{
				G
				# Merge if next line contains --off
				s/\n\([^\n]* --off\)/ \1/
				h
				$!d;b
			}
			### Last line
			H;x
			# Merge if previous line contains --mode
			s/\(--mode [^\n]*\)\n/\1 /
			h
			$!d' | xargs -L 1 $XRANDR
}

load_cfg_disper() {
	$DISPER -i < "$1"
}

load() {
	local PROFILE="$1"
	local CONF="$PROFILES/$PROFILE/config"
	if [ -e "$CONF" ] ; then
    [ -x "$PROFILES/preswitch" ] && \
      "$PROFILES/preswitch" "$PROFILE"
    [ -x "$PROFILES/$PROFILE/preswitch" ] && \
      "$PROFILES/$PROFILE/preswitch" "$PROFILE"

		echo " -> loading profile $PROFILE"
		$LOAD_METHOD "$CONF"

		[ -x "$PROFILES/$PROFILE/postswitch" ] && \
			"$PROFILES/$PROFILE/postswitch" "$PROFILE"
		[ -x "$PROFILES/postswitch" ] && \
			"$PROFILES/postswitch" "$PROFILE"
	fi
}

help() {
	cat <<EOH
Usage: $SCRIPTNAME [options]

-h, --help 		get this small help
-c, --change 		reload current setup
-s, --save <profile>	save your current setup to profile <profile>
-l, --load <profile> 	load profile <profile>
-d, --default <profile> make profile <profile> the default profile
--force			force (re)loading of a profile
--fingerprint		fingerprint your current hardware setup
--config		dump your current xrandr setup

 To prevent a profile from being loaded, place a script call "block" in its
 directory. The script is evaluated before the screen setup is inspected, and
 in case of it returning a value of 0 the profile is skipped. This can be used
 to query the status of a docking station you are about to leave.

 If no suitable profile can be identified, the current configuration is kept.
 To change this behaviour and switch to a fallback configuration, specify
 --default <profile>.

 Another script called "postswitch "can be placed in the directory
 ~/.autorandr as well as in any profile directories: The scripts are executed
 after a mode switch has taken place and can notify window managers.

 When called by the name "autodisper" or "auto-disper", the script uses "disper"
 instead of "xrandr" to detect, configure and save the display configuration.

EOH
	exit
}
# process parameters
OPTS=$(getopt -n autorandr -o s:l:d:cfh --long change,default:,save:,load:,force,fingerprint,config,help -- "$@")
if [ $? != 0 ] ; then echo "Terminating..." >&2 ; exit 1 ; fi
eval set -- "$OPTS"

while true; do
	case "$1" in
		-c|--change) CHANGE_PROFILE=1; shift ;;
		-d|--default) DEFAULT_PROFILE="$2"; shift 2 ;;
		-s|--save) SAVE_PROFILE="$2"; shift 2 ;;
		-l|--load) LOAD_PROFILE="$2"; shift 2 ;;
	 	-h|--help) help ;;
		--force) FORCE_LOAD=1; shift ;;
		--fingerprint) setup_fp; exit 0;;
		--config) current_cfg; exit 0;;
		--) shift; break ;;
		*) echo "Error: $1"; exit 1;;
	esac
done

CURRENT_SETUP="$(setup_fp)"

if [ -n "$SAVE_PROFILE" ]; then
	echo "Saving current configuration as profile '${SAVE_PROFILE}'"
	mkdir -p "$PROFILES/$SAVE_PROFILE"
	echo "$CURRENT_SETUP" > "$PROFILES/$SAVE_PROFILE/setup"
	$CURRENT_CFG_METHOD > "$PROFILES/$SAVE_PROFILE/config"
	exit 0
fi

if [ -n "$LOAD_PROFILE" ]; then
	CHANGE_PROFILE=1 FORCE_LOAD=1 load "$LOAD_PROFILE"
	exit $?
fi

for SETUP_FILE in $PROFILES/*/setup; do
	if ! [ -e $SETUP_FILE ]; then
		break
	fi
	PROFILE="$(basename $(dirname "$SETUP_FILE"))"
	echo -n "$PROFILE"

	if blocked "$PROFILE"; then
		echo " (blocked)"
		continue
	fi

	FILE_SETUP="$(cat "$PROFILES/$PROFILE/setup")"
	if [ "$CURRENT_SETUP" = "$FILE_SETUP" ]; then
		echo " (detected)"
		if [ "$CHANGE_PROFILE" -eq 1 ]; then
			if [ "$FORCE_LOAD" -eq 1 ] || ! config_equal "$PROFILE"; then
				load "$PROFILE"
			fi
		fi
		# found the profile, exit with success
		exit 0
	else
		echo ""
	fi
done

# we did not find the profile, load default
if [ -n "$DEFAULT_PROFILE" ]; then
	echo "No suitable profile detected, falling back to $DEFAULT_PROFILE"
	load "$DEFAULT_PROFILE"
fi
exit 1<|MERGE_RESOLUTION|>--- conflicted
+++ resolved
@@ -122,7 +122,6 @@
 	# display is connected and has a mode
 	/^[^ ]+ connected [^(]/ {
 		print "output "$1;
-<<<<<<< HEAD
 		if ($3 == "primary") {
 			print $3
 			split($4, A, "+")
@@ -132,12 +131,11 @@
 			split($3, A, "+");
 			if (A[1] A[2] "," A[3] == primary_setup)
 				print "primary";
-=======
+		}
 		if (($4 == "left") || ($4 == "right")) {
 			split(A[1], B, "x");
 			A[1] = B[2]"x"B[1];
 			print "rotate "$4;
->>>>>>> 8dbcc7f2
 		}
 		print "mode "A[1];
 		print "pos "A[2]"x"A[3];
