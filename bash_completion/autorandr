# autorandr/auto-disper completion by Maciej 'macieks' Sitarz <macieks@freesco.pl>

_autorandr ()
{
	local cur prev opts lopts prfls

	COMPREPLY=()
	cur="${COMP_WORDS[COMP_CWORD]}"
	prev="${COMP_WORDS[COMP_CWORD-1]}"

	opts="-h -c -s -l -d"
<<<<<<< HEAD
	lopts="--help --change --save --load --default --force --fingerprint --config"
	prfls="`find ~/.autorandr/* -maxdepth 1 -type d -printf '%f\n'`"
=======
	lopts="--help --change --save --load --default --force --fingerprint"
	prfls=""
	if [ -d ~/.autorandr/ ]; then
		prfls="`find ~/.autorandr/* -maxdepth 1 -type d -printf '%f\n'`"
	fi
>>>>>>> 2926c369

	case "${cur}" in
		--*)
			COMPREPLY=( $( compgen -W "${lopts}" -- $cur ) )
			return 0
			;;
		-*)
			COMPREPLY=( $( compgen -W "${opts} ${lopts}" -- $cur ) )
			return 0
			;;
		*)
			if [ $COMP_CWORD -eq 1 ]; then
				COMPREPLY=( $( compgen -W "${opts} ${lopts}" -- $cur ) )
			fi
			;;
		esac

	case "${prev}" in
		-l|--load|-d|--default)
			COMPREPLY=( $( compgen -W "${prfls}" ) )
			return 0
			;;
		*)
			;;
	esac

	return 0
}
complete -F _autorandr autorandr
complete -F _autorandr auto-disper
<|MERGE_RESOLUTION|>--- conflicted
+++ resolved
@@ -9,16 +9,11 @@
 	prev="${COMP_WORDS[COMP_CWORD-1]}"
 
 	opts="-h -c -s -l -d"
-<<<<<<< HEAD
 	lopts="--help --change --save --load --default --force --fingerprint --config"
-	prfls="`find ~/.autorandr/* -maxdepth 1 -type d -printf '%f\n'`"
-=======
-	lopts="--help --change --save --load --default --force --fingerprint"
 	prfls=""
 	if [ -d ~/.autorandr/ ]; then
 		prfls="`find ~/.autorandr/* -maxdepth 1 -type d -printf '%f\n'`"
 	fi
->>>>>>> 2926c369
 
 	case "${cur}" in
 		--*)
