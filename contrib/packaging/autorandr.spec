%define use_pm_utils 1
%if 0%{?fedora} > 22
%define use_pm_utils 0
%endif
%if 0%{?rhel} > 7
%define use_pm_utils 0
%endif

Name:           autorandr
<<<<<<< HEAD
Version:        1.5.1
=======
Version:        1.5
>>>>>>> d1743d00
Release:        1%{?dist}
Summary:        Automatically select a display configuration based on connected devices

License:        GPL
#URL:            https://github.com/phillipberndt/autorandr
#Source0:        https://github.com/phillipberndt/%{name}/archive/%{version}/%{name}-%{version}.tar.gz
URL:            https://github.com/maciex/autorandr
Source0:        https://github.com/maciex/%{name}/archive/%{version}/%{name}-%{version}.tar.gz

BuildArch:	noarch
Requires:       python2
%if 0%{?use_pm_utils}
Requires:	pm-utils
%endif
%{?systemd_ordering}
BuildRequires: systemd

%description


%prep
%setup -q

%build

%install

install -D -m 755 autorandr.py %{buildroot}%{_bindir}/autorandr
install -D -m 644 contrib/bash_completion/autorandr %{buildroot}%{_datarootdir}/autorandr/completions/autorandr
install -d -m 755 %{buildroot}%{_datarootdir}/bash-completion/completions
ln -s ../../autorandr/completions/autorandr %{buildroot}%{_datarootdir}/bash-completion/completions/autorandr
install -D -m 755 contrib/pm-utils/40autorandr %{buildroot}%{_sysconfdir}/pm/sleep.d/40autorandr
install -D -m 644 contrib/systemd/autorandr.service %{buildroot}%{_unitdir}/autorandr.service
#install -D -m 644 contrib/udev/40-monitor-hotplug.rules %{buildroot}%{_sysconfdir}/udev/rules.d/40-monitor-hotplug.rules
install -D -m 644 contrib/etc/xdg/autostart/autorandr.desktop %{buildroot}%{_sysconfdir}/etc/xdg/autostart/autorandr.desktop

%files
%defattr(-,root,root,-)
%attr(0644,root,root) %{_unitdir}/autorandr.service

%license gpl-3.0.txt 
%doc README.md
%{_bindir}/*
%config(noreplace) %{_sysconfdir}/*
%{_datarootdir}/autorandr/*
%{_datarootdir}/bash-completion/completions/autorandr

#%post
#udevadm control --reload-rules


%changelog
* Thu Jul 19 2018 Maciej Sitarz <macieksitarz@wp.pl> - 1.5-1
- Updated to stable 1.5
- Changed dest path for systemd service file
* Sun Oct 01 2017 Jerzy Drozdz <rpmbuilder@jdsieci.pl> - 1.1-2
- Added conditionals for pm-utils, compability with Fedora26+
- Removed bash-completion from requisites
- Removed udev from requisites
* Sun Sep 03 2017 Jerzy Drozdz <rpmbuilder@jdsieci.pl> - 1.1-1
- Update to stable 1.1
* Fri Feb 17 2017 Jerzy Drozdz <rpmbuilder@jdsieci.pl> - 20170217git-1
- Update to master
* Wed Jul 6 2016 Jerzy Drozdz <rpmbuilder@jdsieci.pl> - 20160706git-1
- Set default value of $XDG_CONFIG_DIRS to fulfill the standard
* Fri Jul 1 2016 Jerzy Drozdz <rpmbuilder@jdsieci.pl> - 20160701git-1.1
- fixed running udevadm in post
* Fri Jul 1 2016 Jerzy Drozdz <rpmbuilder@jdsieci.pl> - 20160701git-1
- initial build<|MERGE_RESOLUTION|>--- conflicted
+++ resolved
@@ -7,19 +7,13 @@
 %endif
 
 Name:           autorandr
-<<<<<<< HEAD
-Version:        1.5.1
-=======
 Version:        1.5
->>>>>>> d1743d00
 Release:        1%{?dist}
 Summary:        Automatically select a display configuration based on connected devices
 
 License:        GPL
-#URL:            https://github.com/phillipberndt/autorandr
-#Source0:        https://github.com/phillipberndt/%{name}/archive/%{version}/%{name}-%{version}.tar.gz
-URL:            https://github.com/maciex/autorandr
-Source0:        https://github.com/maciex/%{name}/archive/%{version}/%{name}-%{version}.tar.gz
+URL:            https://github.com/phillipberndt/autorandr
+Source0:        https://github.com/phillipberndt/%{name}/archive/%{version}/%{name}-%{version}.tar.gz
 
 BuildArch:	noarch
 Requires:       python2
