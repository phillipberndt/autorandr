#!/bin/sh
#
# 40autorandr: Change autorandr profile on thaw/resume
exec > /var/log/autorandr.log 2>&1

# detect if we are being called as 40auto-disper or 40autorandr
FORM=${0##*40}
case $FORM in
	auto-disper)
<<<<<<< HEAD
		AUTORANDR="auto-disper -c"
=======
		AUTORANDR="auto-disper -c --default default"
>>>>>>> 37052d0f
		;;
	*)
		AUTORANDR="autorandr -c"
		;;
esac
<<<<<<< HEAD
=======
echo "$AUTORANDR"
>>>>>>> 37052d0f

detect_display()
{
	for X in /tmp/.X11-unix/X*; do
		D="${X##/tmp/.X11-unix/X}"
<<<<<<< HEAD
		user=$(w -h | awk -vD="$D" '$3 ~ ":"D"(\\.[0-9])?$" {print $1}' | head -1)
		if [ x"$user" != x"" ]; then
			logger "autorandr: Changing display configuration for user '$user'"
=======
		user=$( who | grep  \(:$D\) | cut -d ' ' -sf 1 | uniq )
		echo "Checking $X -- $D - $user"
		if [ x"$user" != x"" ]; then
			echo "AUTORANDR $D - $user"
>>>>>>> 37052d0f
			export DISPLAY=":$D"
			/bin/su -c "${AUTORANDR}" "$user"
		fi
	done
	echo "Done"
}

case "$1" in
	thaw|resume)
		detect_display 
		;;
esac<|MERGE_RESOLUTION|>--- conflicted
+++ resolved
@@ -7,44 +7,28 @@
 FORM=${0##*40}
 case $FORM in
 	auto-disper)
-<<<<<<< HEAD
-		AUTORANDR="auto-disper -c"
-=======
 		AUTORANDR="auto-disper -c --default default"
->>>>>>> 37052d0f
 		;;
 	*)
-		AUTORANDR="autorandr -c"
+		AUTORANDR="autorandr -c --default default"
 		;;
 esac
-<<<<<<< HEAD
-=======
-echo "$AUTORANDR"
->>>>>>> 37052d0f
 
 detect_display()
 {
 	for X in /tmp/.X11-unix/X*; do
 		D="${X##/tmp/.X11-unix/X}"
-<<<<<<< HEAD
 		user=$(w -h | awk -vD="$D" '$3 ~ ":"D"(\\.[0-9])?$" {print $1}' | head -1)
 		if [ x"$user" != x"" ]; then
 			logger "autorandr: Changing display configuration for user '$user'"
-=======
-		user=$( who | grep  \(:$D\) | cut -d ' ' -sf 1 | uniq )
-		echo "Checking $X -- $D - $user"
-		if [ x"$user" != x"" ]; then
-			echo "AUTORANDR $D - $user"
->>>>>>> 37052d0f
 			export DISPLAY=":$D"
 			/bin/su -c "${AUTORANDR}" "$user"
 		fi
 	done
-	echo "Done"
 }
 
 case "$1" in
 	thaw|resume)
-		detect_display 
+		detect_display
 		;;
 esac